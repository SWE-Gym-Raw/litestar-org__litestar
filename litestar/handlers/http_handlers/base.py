--- conflicted
+++ resolved
@@ -42,7 +42,7 @@
     TypeEncodersMap,
 )
 from litestar.types.builtin_types import NoneType
-from litestar.utils import ensure_async_callable
+from litestar.utils import AsyncCallable, async_partial
 from litestar.utils.predicates import is_async_callable
 from litestar.utils.warnings import warn_implicit_sync_to_thread, warn_sync_to_thread_with_async_callable
 
@@ -57,7 +57,7 @@
     from litestar.dto import AbstractDTO
     from litestar.openapi.datastructures import ResponseSpec
     from litestar.openapi.spec import SecurityRequirement
-    from litestar.types.callable_types import AsyncAnyCallable, OperationIDCreator
+    from litestar.types.callable_types import OperationIDCreator
 
 __all__ = ("HTTPRouteHandler", "route")
 
@@ -247,10 +247,10 @@
             **kwargs,
         )
 
-        self.after_request = ensure_async_callable(after_request) if after_request else None  # pyright: ignore
-        self.after_response = ensure_async_callable(after_response) if after_response else None
+        self.after_request = AsyncCallable(after_request) if after_request else None  # pyright: ignore
+        self.after_response = AsyncCallable(after_response) if after_response else None
         self.background = background
-        self.before_request = ensure_async_callable(before_request) if before_request else None
+        self.before_request = AsyncCallable(before_request) if before_request else None
         self.cache = cache
         self.cache_control = cache_control
         self.cache_key_builder = cache_key_builder
@@ -276,8 +276,8 @@
         self.security = security
         self.responses = responses
         # memoized attributes, defaulted to Empty
-        self._resolved_after_response: AsyncAnyCallable | None | EmptyType = Empty
-        self._resolved_before_request: AsyncAnyCallable | None | EmptyType = Empty
+        self._resolved_after_response: AsyncCallable | None | EmptyType = Empty
+        self._resolved_before_request: AsyncCallable | None | EmptyType = Empty
         self._response_handler_mapping: ResponseHandlerMap = {"default_handler": Empty, "response_type_handler": Empty}
         self._resolved_include_in_schema: bool | EmptyType = Empty
 
@@ -356,7 +356,7 @@
                     response_cookies.update(cast("set[Cookie]", layer_response_cookies))
         return frozenset(response_cookies)
 
-    def resolve_before_request(self) -> AsyncAnyCallable | None:
+    def resolve_before_request(self) -> AsyncCallable | None:
         """Resolve the before_handler handler by starting from the route handler and moving up.
 
         If a handler is found it is returned, otherwise None is set.
@@ -366,19 +366,15 @@
             An optional :class:`before request lifecycle hook handler <.types.BeforeRequestHookHandler>`
         """
         if self._resolved_before_request is Empty:
-<<<<<<< HEAD
-            before_request_handlers = [layer.before_request for layer in self.ownership_layers if layer.before_request]
-=======
             before_request_handlers: list[AsyncCallable] = [
                 layer.before_request  # type: ignore[misc]
                 for layer in self.ownership_layers
                 if layer.before_request
             ]
->>>>>>> cab54f0f
             self._resolved_before_request = before_request_handlers[-1] if before_request_handlers else None
-        return cast("AsyncAnyCallable | None", self._resolved_before_request)
-
-    def resolve_after_response(self) -> AsyncAnyCallable | None:
+        return cast("AsyncCallable | None", self._resolved_before_request)
+
+    def resolve_after_response(self) -> AsyncCallable | None:
         """Resolve the after_response handler by starting from the route handler and moving up.
 
         If a handler is found it is returned, otherwise None is set.
@@ -388,19 +384,14 @@
             An optional :class:`after response lifecycle hook handler <.types.AfterResponseHookHandler>`
         """
         if self._resolved_after_response is Empty:
-<<<<<<< HEAD
-            after_response_handlers: list[AsyncAnyCallable] = [
-                layer.after_response for layer in self.ownership_layers if layer.after_response  # type: ignore[misc]
-=======
             after_response_handlers: list[AsyncCallable] = [
                 layer.after_response  # type: ignore[misc]
                 for layer in self.ownership_layers
                 if layer.after_response
->>>>>>> cab54f0f
             ]
             self._resolved_after_response = after_response_handlers[-1] if after_response_handlers else None
 
-        return cast("AsyncAnyCallable | None", self._resolved_after_response)
+        return cast("AsyncCallable | None", self._resolved_after_response)
 
     def resolve_include_in_schema(self) -> bool:
         """Resolve the 'include_in_schema' property by starting from the route handler and moving up.
@@ -431,15 +422,10 @@
             Async Callable to handle an HTTP Request
         """
         if self._response_handler_mapping["default_handler"] is Empty:
-<<<<<<< HEAD
-            after_request_handlers: list[AsyncAnyCallable] = [
-                layer.after_request for layer in self.ownership_layers if layer.after_request  # type: ignore[misc]
-=======
             after_request_handlers: list[AsyncCallable] = [
                 layer.after_request  # type: ignore[misc]
                 for layer in self.ownership_layers
                 if layer.after_request
->>>>>>> cab54f0f
             ]
             after_request = cast(
                 "AfterRequestHookHandler | None",
@@ -512,11 +498,12 @@
         super().on_registration(app)
         self.resolve_after_response()
         self.resolve_include_in_schema()
-        self.has_sync_callable = not is_async_callable(self.fn)
-
-        if self.has_sync_callable and self.sync_to_thread:
-            self._fn = ensure_async_callable(self.fn)
+
+        if self.sync_to_thread and not is_async_callable(self.fn.value):
+            self.fn.value = async_partial(self.fn.value)
             self.has_sync_callable = False
+        else:
+            self.has_sync_callable = not is_async_callable(self.fn.value)
 
     def _validate_handler_function(self) -> None:
         """Validate the route handler function once it is set by inspecting its return annotations."""
